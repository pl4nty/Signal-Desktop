--- conflicted
+++ resolved
@@ -100,11 +100,7 @@
         console.log('listening for registration events');
         Whisper.events.on('registration_done', function() {
             console.log('handling registration event');
-<<<<<<< HEAD
-            Whisper.RotateSignedPreKeyListener.init(Whisper.events);
-=======
             Whisper.RotateSignedPreKeyListener.init(Whisper.events, newVersion);
->>>>>>> 1432d985
             connect(true);
         });
 
@@ -117,11 +113,7 @@
             console.log('Import was interrupted, showing import error screen');
             appView.openImporter();
         } else if (Whisper.Registration.everDone()) {
-<<<<<<< HEAD
-            Whisper.RotateSignedPreKeyListener.init(Whisper.events);
-=======
             Whisper.RotateSignedPreKeyListener.init(Whisper.events, newVersion);
->>>>>>> 1432d985
             connect();
             appView.openInbox({
                 initialLoadComplete: initialLoadComplete
